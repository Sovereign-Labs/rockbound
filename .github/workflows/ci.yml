--- conflicted
+++ resolved
@@ -51,13 +51,9 @@
     runs-on: buildjet-8vcpu-ubuntu-2204
     timeout-minutes: 120
     steps:
-<<<<<<< HEAD
-      - uses: actions/checkout@v3
+      - uses: actions/checkout@v4
       - name: Install system dependencies
         run: sudo apt-get update && sudo apt-get install -y clang libclang-dev
-=======
-      - uses: actions/checkout@v4
->>>>>>> f170335f
       - name: Install Rust
         run: rustup toolchain install stable
       - name: cargo install cargo-hack
